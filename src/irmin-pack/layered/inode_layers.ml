(*
 * Copyright (c) 2013-2020 Thomas Gazagnaire <thomas@gazagnaire.org>
 *
 * Permission to use, copy, modify, and distribute this software for any
 * purpose with or without fee is hereby granted, provided that the above
 * copyright notice and this permission notice appear in all copies.
 *
 * THE SOFTWARE IS PROVIDED "AS IS" AND THE AUTHOR DISCLAIMS ALL WARRANTIES
 * WITH REGARD TO THIS SOFTWARE INCLUDING ALL IMPLIED WARRANTIES OF
 * MERCHANTABILITY AND FITNESS. IN NO EVENT SHALL THE AUTHOR BE LIABLE FOR
 * ANY SPECIAL, DIRECT, INDIRECT, OR CONSEQUENTIAL DAMAGES OR ANY DAMAGES
 * WHATSOEVER RESULTING FROM LOSS OF USE, DATA OR PROFITS, WHETHER IN AN
 * ACTION OF CONTRACT, NEGLIGENCE OR OTHER TORTIOUS ACTION, ARISING OUT OF
 * OR IN CONNECTION WITH THE USE OR PERFORMANCE OF THIS SOFTWARE.
 *)

include Inode_layers_intf
open Lwt.Infix

let src =
  Logs.Src.create "irmin.pack.i.layers"
    ~doc:"layered inodes for the irmin-pack backend"

module Log = (val Logs.src_log src : Logs.LOG)
module I = Inode

module Make
    (Conf : Irmin_pack.Config.S)
    (H : Irmin.Hash.S)
    (Pack_maker : S.LAYERED_PACK_MAKER
                    with type key = H.t
                     and type index = Pack_index.Make(H).t)
    (Node : Irmin.Private.Node.S with type hash = H.t) =
struct
  type index = Pack_maker.index

  module Inter = Inode.Make_intermediate (Conf) (H) (Node)
  module P = Pack_maker.Make (Inter.Elt)
  module Val = Inter.Val
  module Key = H

<<<<<<< HEAD
  type 'a t = 'a P.t

=======
  type 'a t = 'a Inode.t
>>>>>>> 78c81ede
  type key = Key.t
  type value = Val.t

  let mem t k = P.mem t k

  let unsafe_find ~check_integrity t k =
    match P.unsafe_find ~check_integrity t k with
    | None -> None
    | Some v ->
        let v = Inter.Val_impl.of_bin v in
        Some v

  let find t k =
    P.find t k >|= function
    | None -> None
    | Some v ->
        let v = Inter.Val_impl.of_bin v in
        let find = unsafe_find ~check_integrity:true t in
        Some { Val.find; v }

<<<<<<< HEAD
  let hash v = Inter.Val_impl.hash v.Val.v

=======
  let hash v = Inode.Val.hash v.Val.v
>>>>>>> 78c81ede
  let equal_hash = Irmin.Type.(unstage (equal H.t))

  let check_hash expected got =
    if equal_hash expected got then ()
    else
      Fmt.invalid_arg "corrupted value: got %a, expecting %a" Inter.pp_hash
        expected Inter.pp_hash got

<<<<<<< HEAD
  let batch = P.batch

  let v = P.v

  let integrity_check = P.integrity_check

  let close = P.close

  let sync = P.sync

  let clear = P.clear

  let clear_caches = P.clear_caches
=======
  let batch = Inode.batch
  let v = Inode.v
  let integrity_check = Inode.integrity_check
  let close = Inode.close
  let sync = Inode.sync
  let clear = Inode.clear
  let clear_caches = Inode.clear_caches
>>>>>>> 78c81ede

  let save t v =
    let add k v = P.unsafe_append ~ensure_unique:true ~overcommit:false t k v in
    Inter.Val_impl.save ~add ~mem:(P.unsafe_mem t) v

  let add t v =
    save t v.Val.v;
    Lwt.return (hash v)

  let unsafe_add t k v =
    check_hash k (hash v);
    save t v.Val.v;
    Lwt.return ()

  let clear_caches_next_upper = P.clear_caches_next_upper

  module U = P.U
  module L = P.L

<<<<<<< HEAD
  let layer_id = P.layer_id

  let mem_lower = P.mem_lower

  let lower = P.lower

  let mem_next = P.mem_next

  let flip_upper = P.flip_upper

  let next_upper = P.next_upper

  let current_upper = P.current_upper

  let consume_newies = P.consume_newies

  let update_flip = P.update_flip

  let flush ?index t = P.flush ?index t
=======
  let layer_id = Inode.layer_id
  let mem_lower = Inode.mem_lower
  let lower = Inode.lower
  let mem_next = Inode.mem_next
  let flip_upper = Inode.flip_upper
  let next_upper = Inode.next_upper
  let current_upper = Inode.current_upper
  let consume_newies = Inode.consume_newies
  let update_flip = Inode.update_flip
  let flush ?index t = Inode.flush ?index t
>>>>>>> 78c81ede

  type 'a layer_type =
    | Upper : [ `Read ] U.t layer_type
    | Lower : [ `Read ] L.t layer_type

  let copy_from_lower ~dst t = P.copy_from_lower t "Node" ~dst

  let copy : type l. l layer_type * l -> [ `Read ] t -> key -> unit =
   fun (layer, dst) t ->
    match layer with
    | Lower -> P.copy (Lower, dst) t "Node"
    | Upper -> P.copy (Upper, dst) t "Node"

  let check = P.check
end<|MERGE_RESOLUTION|>--- conflicted
+++ resolved
@@ -39,12 +39,7 @@
   module Val = Inter.Val
   module Key = H
 
-<<<<<<< HEAD
   type 'a t = 'a P.t
-
-=======
-  type 'a t = 'a Inode.t
->>>>>>> 78c81ede
   type key = Key.t
   type value = Val.t
 
@@ -65,12 +60,7 @@
         let find = unsafe_find ~check_integrity:true t in
         Some { Val.find; v }
 
-<<<<<<< HEAD
   let hash v = Inter.Val_impl.hash v.Val.v
-
-=======
-  let hash v = Inode.Val.hash v.Val.v
->>>>>>> 78c81ede
   let equal_hash = Irmin.Type.(unstage (equal H.t))
 
   let check_hash expected got =
@@ -79,29 +69,13 @@
       Fmt.invalid_arg "corrupted value: got %a, expecting %a" Inter.pp_hash
         expected Inter.pp_hash got
 
-<<<<<<< HEAD
   let batch = P.batch
-
   let v = P.v
-
   let integrity_check = P.integrity_check
-
   let close = P.close
-
   let sync = P.sync
-
   let clear = P.clear
-
   let clear_caches = P.clear_caches
-=======
-  let batch = Inode.batch
-  let v = Inode.v
-  let integrity_check = Inode.integrity_check
-  let close = Inode.close
-  let sync = Inode.sync
-  let clear = Inode.clear
-  let clear_caches = Inode.clear_caches
->>>>>>> 78c81ede
 
   let save t v =
     let add k v = P.unsafe_append ~ensure_unique:true ~overcommit:false t k v in
@@ -121,38 +95,16 @@
   module U = P.U
   module L = P.L
 
-<<<<<<< HEAD
   let layer_id = P.layer_id
-
   let mem_lower = P.mem_lower
-
   let lower = P.lower
-
   let mem_next = P.mem_next
-
   let flip_upper = P.flip_upper
-
   let next_upper = P.next_upper
-
   let current_upper = P.current_upper
-
   let consume_newies = P.consume_newies
-
   let update_flip = P.update_flip
-
   let flush ?index t = P.flush ?index t
-=======
-  let layer_id = Inode.layer_id
-  let mem_lower = Inode.mem_lower
-  let lower = Inode.lower
-  let mem_next = Inode.mem_next
-  let flip_upper = Inode.flip_upper
-  let next_upper = Inode.next_upper
-  let current_upper = Inode.current_upper
-  let consume_newies = Inode.consume_newies
-  let update_flip = Inode.update_flip
-  let flush ?index t = Inode.flush ?index t
->>>>>>> 78c81ede
 
   type 'a layer_type =
     | Upper : [ `Read ] U.t layer_type
