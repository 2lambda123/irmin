--- conflicted
+++ resolved
@@ -1,19 +1,6 @@
-<<<<<<< HEAD
-## 2.6.1 (2021-04-29)
-
-This release contains 2.6.0 plus the changes described in 2.5.4.
-
-## 2.6.0 (2021-04-13)
-
-** Note: this release is based on 2.5.3, and does not contain 2.5.4. Use 2.6.1
-for access to those changes. **
-=======
 ## Unreleased
 
 ### Fixed
-
-- **irmin**
-  - Fixed fold for non-persisted, cleared trees (#1442, @samoht, @Ngoguey42)
 
 - **irmin-layers**
   - Do not fail on double-close errors for private nodes (#1421, @samoht)
@@ -23,97 +10,12 @@
 
 ### Added
 
-- **irmin**
-   - Added `Store.Tree.length`. (#1316, @Ngoguey42)
-  - Added `Read_only.S` and `Read_only.Maker` module types (#1343, @samoht)
-  - Append-only and content-addressable backend implementations have to
-    provide `close` and `batch` functions (#1345, @samoht)
-  - Atomic-write backend implementations have to provide a `close` function
-    (#1345, @samoht)
-
-- **irmin-bench**
-  - Benchmarks for tree operations now support layered stores
-    (#1293, @Ngoguey42)
-  - New features in benchmarks for tree operations (TODO: A pretty description
-    just before release) (#1314, #1326, #1357, #1358, #1367, #1384, #1403,
-    #1404, #1416, #1429, #1430, #1438 @Ngoguey42)
-  - Check hash of commit in benchmarks for trees (#1328, @icristescu)
-
 - **irmin-pack**
-  - Added `Irmin_pack.Version.{V1,V2}` modules for convenience. (#TODO,
+  - Added `Irmin_pack.Version.{V1,V2}` modules for convenience. (#1457,
     @CraigFe)
-
-- **irmin-graphql**
-  - Added `last_modified` field to GraphQL interface (#1393, @kluvin)
-
-- **irmin-mem**
-  - Added `Irmin_mem.Content_addressable` (#1369, @samoht)
-
-- **irmin-unix**
-  - Update `irmin` CLI to raise an exception when an invalid/non-existent
-    config file is specified (#1413, @zshipko)
-
-- **irmin-pack**
   - Added a `irmin-pack.mem` package (#1436, @icristescu, @craigfe)
 
 ### Changed
-
-- **irmin**
-  - `Irmin.Sync` is now a namespace: use `Irmin.Sync.Make(S)` instead of
-    `Irmin.Sync(S)` (#1338, @samoht)
-  - `Store.Private.Sync` is now `Store.Private.Remote` (#1338, @samoht)
-  - All module types are now using snake-case and are not capitalized anymore.
-    (#1341, @samoht)
-  - Move signatures for backend stores into their own modules. All the
-    `X_STORE` sigs have moved to `X.S`:
-      - `APPEND_ONLY_STORE` is now `Append_only.S`
-      - `CONTENT_ADDRESSABLE_STORE` is now `Content_addressable.S`
-      - `ATOMIC_WRITE_STORE` is now `Irmin.Atomic_write.S`
-    And all the `X_STORE_MAKER` have moved to `X.Maker`:
-      - `APPEND_ONLY_STORE_MAKER` is now `Append_only.Maker`
-      - `CONTENT_ADDRESSABLE_STORE_MAKER` is now `Content_addressable.Maker`
-      - `ATOMIC_WRITE_STORE_MAKER` is now `Atomic_write.Maker`
-    This gives some space to move convenient functors closer to where they
-    belong:
-      - `Content_addressable` is now `Content_addressable.Make`
-      - New `Content_adddressable.Check_closed` and `Atomic_write.Check_closed`
-    (#1342, @samoht)
-  - Rename `Irmin.Make` into `Irmin.Maker` ; stage its result to return
-    `Make` functor once provided with a content-addressable and an
-    atomic-writes stores (#1369, @samoht)
-  - Rename `Irmin.Make_ext` into `Irmin.Maker_ext` ; stage its result to
-    return  `Make` functor once provided with a content-addressable and an
-    atomic-writes stores, as well as node and commit makers (#1369, @samoht)
-  - Require at least `lwt.5.3.0` to use `Lwt.Syntax` in the codebase
-    (#1401, @samoht)
-  - `Info` implementations are not part of store: use `S.Info.v`
-    instead of `Irmin.Info.v` (#1400, @samoht)
-  - Rename `Commit.V1` to `Commit.V1.Make` (#1431, @CraigFe)
-
-- **irmin-containers**
-  - Removed `Irmin_containers.Store_maker`; this is now equivalent to
-    `Irmin.Content_addressable.S` (#1369, @samoht)
-  - Renamed `Irmin_containers.CAS_maker` to
-    `Irmin_containers.Content_addressable` (#1369, @samoht)
-
-- **irmin-fs**
-  - Renamed `Irmin_fs.Make` into `Irmin_fs.Maker` (#1369, @samoht)
-  - Renamed `Irmin_fs.Make_ext` into `Irmin_fs.Maker_ext` (#1369, @samoht)
-
-- **irmin-git**
-  - All of the configuration keys have moved into their own namespace:
-    - `Irmin_git.root` is now `Irmin_git.Conf.root`
-    - `Irmin_git.head` is now `Irmin_git.Conf.head`
-    - `Irmin_git.bare` is now `Irmin_git.Conf.bare`
-    - `Irmin_git.level` is now `Irmin_git.Conf.level`
-    - `Irmin_git.buffers` is now `Irmin_git.Conf.buffers`
-    - `Irmin_git.dot_git` is now `Irmin_git.Conf.dot_git`
-   (#1347, @samoht)
-  - Renamed `Irmin_git.Make` into `Irmin_git.Maker` (#1369, @samoht)
-
-- **irmin-mirage**
-  - Renamed `Irmin_mirage_git.Make` into `Irmin_mirage_git.Maker`
-    (#1369, @samoht)
 
 - **irmin-layers**
   - Remove `copy_in_upper` from the repo configuration. The default is now to
@@ -142,21 +44,23 @@
     `version`. The `Pack.File` and `Atomic_write` functors now take
     `Version` as their first parameter (#1352, @samoht)
   - Renamed `Irmin_pack.Make` into `Irmin_pack.V1` (#1369, @samoht)
-  - Renamed `Irmin_pack.Make_ext` into `Irmin_pack.Maker_ext` (#1369, @samoht)
   - Renamed `Irmin_pack.Config` into `Irmin_pack.Conf` (#1370, @samoht)
   - Renamed `Irmin_pack.Pack` into `Irmin_pack.Content_addressable` and
     `Irmin_pack.Pack.File` into `Irmin_pack.Content_addressable.Maker`
     (#1377, @samoht)
   - Moved `Irmin_pack.Store.Atomic_write` into its own module (#1378, @samoht)
-  - All the types in `inode.ml` are now derived automatically (#1451, @samoht, @mattiasdrp)
   - `Checks.Reconstruct_index.run` now takes an optional `index_log_size`
     parameter for customising the interval between merges during
     reconstruction. (#1459, @CraigFe)
 
+## 2.6.1 (2021-04-29)
+
+This release contains 2.6.0 plus the changes described in 2.5.4.
+
 ## 2.6.0 (2021-04-13)
 
-** Note: this release is based on 2.5.3, and does not contain 2.5.4. **
->>>>>>> 31bda968
+** Note: this release is based on 2.5.3, and does not contain 2.5.4. Use 2.6.1
+for access to those changes. **
 
 ### Fixed
 
@@ -176,11 +80,7 @@
 - **irmin-git**
   - Upgrade `irmin-git` with `git.3.4.0`. (#1392, @dinosaure)
 
-<<<<<<< HEAD
 ## 2.5.4 (2021-04-29)
-=======
-## 2.5.4 (2021-04-28)
->>>>>>> 31bda968
 
 ### Fixed
 
@@ -212,11 +112,7 @@
 ### Added
 
 - **irmin**
-<<<<<<< HEAD
   - Add `Store.Tree.is_empty`. (#1373, @CraigFe)
-=======
-  - Added `Store.Tree.is_empty`. (#1373, @CraigFe)
->>>>>>> 31bda968
 
 ## 2.5.2 (2021-04-08)
 
@@ -228,11 +124,7 @@
     directory.  (#1335, @craigfe)
 
 - **irmin-pack**
-<<<<<<< HEAD
   - Fix a performance regression where all caches where always cleaned by
-=======
-  - Fixed a performance regression where all caches were always cleaned by
->>>>>>> 31bda968
     `Store.sync` when using the V1 format (#1360, @samoht)
 
 ## 2.5.1 (2021-02-19)
